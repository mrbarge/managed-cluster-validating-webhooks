--- conflicted
+++ resolved
@@ -8,12 +8,7 @@
     "osd-sre-admins"
 ]
 
-<<<<<<< HEAD
 def create_request(username, groups):
-=======
-
-def create_request(kind, username, groupname):
->>>>>>> 7d022e8b
     class FakeRequest(object):
         def __init__(self):
             self.json = {
@@ -35,13 +30,6 @@
 
     return FakeRequest()
 
-<<<<<<< HEAD
-=======
-
-class TestRegularUserValidation(unittest.TestCase):
-    def test_is_request_allowed_unauthenticated(self):
-        self.assertFalse(is_request_allowed("system:unauthenticated", "", ADMIN_GROUPS))
->>>>>>> 7d022e8b
 
 class TestRegularUserValidation_Unauthenticated(unittest.TestCase):
     username = "system:unauthenticated"
@@ -160,7 +148,6 @@
 
         request = create_request(self.username, testGroups)
         response = json.loads(get_response(request, debug=False))
-<<<<<<< HEAD
         self.assertFalse(response['response']['allowed'])
 
     def test_noGroup(self):
@@ -170,7 +157,4 @@
         self.runtests(["something-else"])
 
     def test_manyGroups(self):
-        self.runtests(["something-else", "other-thing"])
-=======
-        self.assertFalse(response['response']['allowed'])
->>>>>>> 7d022e8b
+        self.runtests(["something-else", "other-thing"])